--- conflicted
+++ resolved
@@ -29,6 +29,7 @@
     KUBERNETES_EXECUTOR,
     LOCAL_EXECUTOR,
     SEQUENTIAL_EXECUTOR,
+    MESOS_EXECUTOR,
 )
 from airflow.utils.module_loading import import_string
 
@@ -38,18 +39,6 @@
 class ExecutorLoader:
     """Keeps constants for all the currently available executors."""
 
-<<<<<<< HEAD
-    LOCAL_EXECUTOR = "LocalExecutor"
-    SEQUENTIAL_EXECUTOR = "SequentialExecutor"
-    CELERY_EXECUTOR = "CeleryExecutor"
-    CELERY_KUBERNETES_EXECUTOR = "CeleryKubernetesExecutor"
-    DASK_EXECUTOR = "DaskExecutor"
-    KUBERNETES_EXECUTOR = "KubernetesExecutor"
-    DEBUG_EXECUTOR = "DebugExecutor"
-    MESOS_EXECUTOR = "MesosExecutor"
-
-=======
->>>>>>> 4197b839
     _default_executor: Optional[BaseExecutor] = None
     executors = {
         LOCAL_EXECUTOR: 'airflow.executors.local_executor.LocalExecutor',
